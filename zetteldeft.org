--- conflicted
+++ resolved
@@ -16,11 +16,7 @@
 Read on for an introduction and some documentation.
 
 Latest additions:
-<<<<<<< HEAD
  - *31 Mar 2022*: Add =-full-search-= versions of finding & linking functions, thanks to localauthor
-=======
- - *14 Dec*: Update =zetteldeft-find-file= so that non-matching input can be used for new files
->>>>>>> 7fd18ba9
  - *19 Aug*: Update =zetteldeft-browse= to handle more keys
  - *01 Aug*: Automated [[#list-links][list of links]] with =zetteldeft-insert-list-links-block=
  - *13 Jul*: Where backlinks go is now customizable with =zetteldeft-backlink-location-function=
