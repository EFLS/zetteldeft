#+title: Zetteldeft
#+author: EFLS
#+date: 2018-2020
:headers:
# By default, each block of code should tangle & evaluate silently
#+PROPERTY: header-args:emacs-lisp :results silent :tangle zetteldeft.el
:end:
#+HTML_HEAD: <link rel='stylesheet' href='./static/style.css' type='text/css'/>

* Introduction                                 :ignore:

This document contains all the source code to a set of functions for =emacs= which aim to extend the =deft= package and turn it into a (very very) basic Zettelkasten note-taking system.

A concice presentation about the package can be found in [[./index.org][Introducing Zetteldeft]].

Check out the Github [[https://github.com/EFLS/zetteldeft][repository]] to get the source.
Read on for an introduction and some documentation.

Latest additions:
 - *04 June*: Change =zetteldeft-new-file-and-link= so that it doesn't generate an ID. Change =zetteldeft-new-file= so that it can take an ID (and drop the /EMPTY/ option).
 - *13 May*: Modified default =zetteldeft-tag-regex= to include =[:alnum:]= and improve =zetteldeft--tag-format=.
 - *09 May*: Introduced =zetteldeft-link-suffix=, which is =""= by default.
 - *15 Apr*: Replace =avy-goto-char= with =avy-jump=. =avy= functions now work even when =zetteldeft-link-indicator= is =""=.
 - *05 Apr*: Add =zetteldeft-set-classic-keybindings= for convenience.

Older changes are mentioned in the [[#changelog][changelog]] below.

# Table of Contents
#+TOC: headlines 2

* What?
** A Zettelkasten system for =emacs= based on =deft=

This is my feeble attempt at recreating a Zettelkasten environment by extending the excellent =deft= package in =emacs=.[fn:deft]
I call it *zetteldeft*.

It is inspired by the /The Archive/ app. For this and more on the Zettelkasten way of taking notes, see [[https://zettelkasten.de][zettelkasten.de]]. They have a forum for discussion on both software and the specifics of the Zettelkasten philosophy.

The code that follows is created and maintained for my personal use, shared here in hope that it can benefit others as well.
I'd be happy to learn how you use it and expand upon it.

It is very much WIP and I'm fairly new to =elisp=, so it might contain some stupid code.

Anyway, here we go.

[fn:deft] For those not yet familiar: *deft* is a note manager within =emacs=, for easily searching and retrieving plain text notes.
It is inspired by the popular Notational Velocity.
Check out [[https://jblevins.org/projects/deft/][jblevins.org/projects/deft/]] and [[http://notational.net][notational.net]].

** Installing =zetteldeft=
:PROPERTIES:
:CUSTOM_ID: install
:END:
*** Installing with MELPA and =use-package=

If you use MELPA & =use-package=, installing is easy.
Simply add

#+BEGIN_SRC emacs-lisp :tangle no
(use-package zetteldeft
  :after deft
  :config
    (zetteldeft-set-classic-keybindings))
#+END_SRC

to your =init.el=.

The =zetteldeft-set-classic-keybindings= sets up some defaults as per section [[#suggested-kb]].
If you prefer =evil= style bindings, leave out this function call and take a look at [[#kb-general]].

For the best experience, configure =deft= as suggested in section [[#suggested-deft]].

An installation of =avy= is required, as it is used for some functions that make following links easier.

*** =spacemacs= installation
:PROPERTIES:
:CUSTOM_ID: install-spacemacs
:END:

Installing and enabling =zetteldeft= with the default configuration is straightforward with =spacemacs=:

 1. Add the =deft= layer to your =.spacemacs= file and enable =zetteldeft= support.
    Locate =dotspacemacs-configuration-layers= in your =.spacemacs= and add the variables as suggested below.
    This should install both =deft= and =zetteldeft= and load them in correct order,
    and set default keybindings as shared in section [[#kb-spacemacs]].
   #+BEGIN_SRC emacs-lisp :tangle no
   (setq-default dotspacemacs-configuration-layers
     '((deft :variables deft-zetteldeft t)))
   #+END_SRC

 2. You can further configure =deft= according to section [[#suggested-deft]].
    Do this the =spacemacs= way, i.e. in =dotspacemacs/user-config=.
    Simply add =(setq ...)= there.

*** Installing directly from source

This package requires:
 - =deft=, obviously
 - =avy= to jump & search

From the [[https://github.com/EFLS/zetteldeft][Github repository]], either
 - download the =zetteldeft.el= file,
 - download the =org-file= and =org-tangle= it yourself. It should contain everything.

Whichever way you go, load up the package by adding the package to your load path and requiring:

#+BEGIN_SRC emacs-lisp :tangle no
(add-to-list 'load-path "~/path/to/folder/")
(require 'zetteldeft)
#+END_SRC

and you're good to go!

Well, not quite.
First you must read on about the basics of =zetteldeft=.
You'll also want some keybindings. Check out the [[#suggested-setup][suggested setup]] below.

** Basic concepts

*Notes* reside in the =deft-directory=.
Notes are written in =org-mode= syntax (although most functions should work in =markdown= as well).

The filename of a note starts with a unique *id* based on the time and the date, for example: =2018-07-09-2115 This is a note.org=.

This unique id can be used to *link* notes together.
A link consists of the =§= character followed by the id.
For example: =§2018-07-09-2115= should link to the file above.
A link can appear anywhere in the text.
See [[#id-links][below]] for advanced information about IDs and links.

When searching =deft= with the *id* as a filter, you'll find both the original note (with the id in its name) and all the notes that link to this note (with the id in its body). Do so with =zetteldeft-search-current-id= and =zetteldeft-avy-link-search= respectively

Notes can contain *tags* in plain text: words prepended with a =#=.
This is a tag: =#tag=.
Tags make it easy to retrieve notes. They can appear anywhere in the note, but I'd suggest putting them somewhere at the top.

** Basic actions

Create a note with =zetteldeft-new-file= and provide a name.

To insert links to other notes, either
 - enter their links manually,
 - use =zetteldeft-find-file-id-insert= and select a file from the list,

With =zetteldeft-find-file-full-title-insert=, you guessed it, the note's title is included as well.

To easily branch out from the current note (i.e. create a new one and link to it in one go), use =zetteldeft-new-file-and-link=.

To search for a tag or anything else under cursor, use =zetteldeft-search-at-point=.
Combined with the power of =avy= to jump to any character on screen, use these to jump and search in one go: =zetteldeft-avy-link-search= and =zetteldeft-avy-tag-search=.

To open the note behind a link, use =zetteldeft-follow-link=.

Want more functionality?
How about showing a [[#list-tags][list of tags]] or [[#gathering-notes][gathering notes]] with a certain search string?
Or maybe a [[#visuals][graph]] visualizing how notes are linked?

Still hungry?
I'm welcoming both contributions and suggestions.
Feel free to submit comments or pull requests on Github.

** An overview

While there are many, these should be enough to get you started.
Here is an overview.

Note that the package itself does /not/ define any keybindings.
You'll need to set up those yourself, but defaults are suggested at [[#suggested-kb][the end of this document]].
Keybindings in the overview below are preceded by =C-c d= or =SPC d=, depending on the setup.

| Function                       | Description                     | Keybinding |
|--------------------------------+---------------------------------+------------|
| =zetteldeft-new-file=            | Create new note and open        | =d n=        |
| =zetteldeft-new-file-and-link=   | Create new note and insert link | =d N=        |
| =zetteldeft-find-file-id-insert= | Pick a note and insert a link   | =d i=        |
| =zetteldeft-follow-link=         | Follow a link                   | =d f=        |
| =zetteldeft-avy-link-search=     | Select and search a link's ID   | =d l=        |
| =zetteldeft-avy-tag-search=      | Select a tag and search for it  | =d t=        |
| =zetteldeft-search-at-point=     | Search for thing at point       | =d s=        |
| =zetteldeft-search-current-id=   | Search for id of current file   | =d c=        |

Read on, dear reader, for all of this and much more.

* The =zetteldeft= package
** Package preparation

The required preamble and some other initial settings.
To know how this package works, please skip right past this to the next section.

*** Preamble

Some declaration.

#+BEGIN_SRC emacs-lisp
;;; zetteldeft.el --- Turn deft into a zettelkasten system -*- lexical-binding: t -*-

;; Copyright (C) 2018-2020  EFLS

;; Author: EFLS <Elias Storms>
;; URL: https://efls.github.io/zetteldeft/
;; Keywords: deft zettelkasten zetteldeft wp files
;; Version: 0.3
;; Package-Requires: ((emacs "25.1") (deft "0.8"))

;; This file is not part of Emacs

;; This program is free software; you can redistribute it and/or modify
;; it under the terms of the GNU General Public License as published by
;; the Free Software Foundation, either version 3 of the License, or
;; (at your option) any later version.

;; This program is distributed in the hope that it will be useful,
;; but WITHOUT ANY WARRANTY; without even the implied warranty of
;; MERCHANTABILITY or FITNESS FOR A PARTICULAR PURPOSE.  See the
;; GNU General Public License for more details.

;; You should have received a copy of the GNU General Public License
;; along with this program.  If not, see <https://www.gnu.org/licenses/>.

;;; Commentary:

;; Zetteldeft is an extension of the deft package for Emacs.
;; It generates unique IDs to create stable links between notes, which
;; allows the user to make an interconnected system of notes.
;; Zetteldeft uses deft to find and follow links to notes.
;; For more information, see zetteldeft.org
;; or https://efls.github.io/zetteldeft

;; Note: this file is tangled from zetteldeft.org.
;; The .org contains documentation and notes on usage of the package.

;;; Code:
#+END_SRC

*** Requirements

=deft= is required, obviously, and =avy= is needed for some utility functions.
=thingatpt= is needed to easily search & jump.

#+BEGIN_SRC emacs-lisp
(require 'deft)

(unless (require 'avy nil 'no-error)
  (user-error "Avy not installed, required for zetteldeft-avy-* functions"))

(require 'thingatpt)
#+END_SRC

Since February 2019, the =avy= API changed and =avy--generic-jump= is replaced by =avy-jump=.
Unfortunately, this change doesn't seem to be indicated with a specific version number.
So let's check whether that function is available, and show a message when it's not.

#+BEGIN_SRC emacs-lisp
(declare-function avy-jump "avy")
(unless (fboundp 'avy-jump)
  (display-warning 'zetteldeft
    "Function `avy-jump' not available. Please update `avy'"))
#+END_SRC

*** Customization

For easy but minor customization options.

#+BEGIN_SRC emacs-lisp
(defgroup zetteldeft nil
  "A zettelkasten on top of deft."
  :group 'deft
  :link '(url-link "https://efls.github.io/zetteldeft"))
#+END_SRC

** Basic =zetteldeft= functions
:toc:

In this section:
#+TOC: headlines 2 local

:end:
*** Search functions
**** =zetteldeft-search-at-point= thing at point

Search the thing at point.

Based on snippet suggested by =saf-dmitry= on deft's [[https://github.com/jrblevin/deft/issues/52#issuecomment-401766828][Github]].

#+BEGIN_SRC emacs-lisp
;;;###autoload
(defun zetteldeft-search-at-point ()
  "Search via `deft' with `thing-at-point' as filter.
Thing can be a double-bracketed link, a hashtag, or a word."
  (interactive)
  (let ((string (zetteldeft--get-thing-at-point)))
   (if string
       (zetteldeft--search-global string t)
     (user-error "No search term at point"))))
#+END_SRC

**** =zetteldeft-search-current-id= searches current id

Deft search on the id of the current file.

This function is useful to easily see which notes link to the current file.

Result is not opened automatically.

Steps:
 1. Get the filename from the current buffer.
 2. Lift the ID from it.
 3. Search with resulting string.

#+BEGIN_SRC emacs-lisp
;;;###autoload
(defun zetteldeft-search-current-id ()
  "Search deft with the id of the current file as filter.
Open if there is only one result."
  (interactive)
  (zetteldeft--check)
  (zetteldeft--search-global (zetteldeft--lift-id (file-name-base (buffer-file-name))) t))
#+END_SRC

**** =zetteldeft--get-thing-at-point= returns string

Returns the thing at point as string.

Tries to get, in the following order:
 - links between =[[=
 - hashtags according to =zetteldeft-tag-regex=
 - links according to the =zetteldeft-link-indicator= and =zetteldeft-id-regex=
 - words

Based on snippet suggested by =saf-dmitry= on deft's [[https://github.com/jrblevin/deft/issues/52#issuecomment-401766828][Github]].

#+BEGIN_SRC emacs-lisp
(defun zetteldeft--get-thing-at-point ()
  "Return the thing at point.
This can be
 - a link: a string between [[ brackets ]],
 - a tag matching `zetteldeft-tag-regex',
 - a link matching `zetteldeft-link-indicator',
    `zettteldeft-id-regex' and `zetteldeft-link-suffix',
 - or a word."
 (let* ((link-brackets-re "\\[\\[\\([^]]+\\)\\]\\]")
        (link-id-re (concat zetteldeft-link-indicator
                            zetteldeft-id-regex
                            zetteldeft-link-suffix))
        (htag-re zetteldeft-tag-regex))
   (cond
    ((thing-at-point-looking-at link-brackets-re)
      (match-string-no-properties 1))
    ((thing-at-point-looking-at link-id-re)
      (match-string-no-properties 0))
    ((thing-at-point-looking-at htag-re)
      (match-string-no-properties 0))
    (t (thing-at-point 'word t)))))
#+END_SRC

**** =zetteldeft--search-global= for string

Search with deft for given string.
If there is only one result, that file is opened, unless additional argument is true.

Based on snippet suggested by =saf-dmitry= on deft's [[https://github.com/jrblevin/deft/issues/52#issuecomment-401766828][Github]].

#+BEGIN_SRC emacs-lisp
(defun zetteldeft--search-global (str &optional dntOpn)
  "Search deft with STR as filter.
If there is only one result, open that file (unless DNTOPN is true)."
  ;; Sanitize the filter string
  (setq str (replace-regexp-in-string "[[:space:]\n]+" " " str))
  ;; Call deft search on the filter string
  (let ((deft-incremental-search t))
   (deft)
   (deft-filter str t))
  ;; If there is a single match, open the file
  (unless dntOpn
   (when (eq (length deft-current-files) 1)
     (deft-open-file (car deft-current-files)))))
#+END_SRC

**** =zetteldeft--search-filename= for string

Deft search on filename.
If there is only one result, open that file.

Incremental search is turned off, and the filter is set to filenames only.

#+BEGIN_SRC emacs-lisp
(defun zetteldeft--search-filename (thisStr &optional otherWindow)
  "Search for deft files with string THISSTR in filename.
Open if there is only one result (in another window if OTHERWINDOW is non-nil)."
  ;; Sanitize the filter string
  (setq thisStr (replace-regexp-in-string "[[:space:]\n]+" " " thisStr))
  ;; Call deft search on the filter string
  (let ((deft-filter-only-filenames t))
   (deft-filter thisStr t))
  ;; If there is a single match, open the file
  (when (eq (length deft-current-files) 1)
    (deft-open-file (car deft-current-files) otherWindow)))
#+END_SRC

**** =zetteldeft--get-file-list= returns file list with search term

Get a list of the files with given search string.

To *fix*: sorting of results.

The code searches for the given string and returns =deft-current-files=.

#+BEGIN_SRC emacs-lisp
(defun zetteldeft--get-file-list (srch)
  "Return a list of files with the search item SRCH."
  (let ((deft-current-sort-method 'title))
    (deft-filter srch t)
    deft-current-files))
#+END_SRC

*** IDs, links and tags
**** A note on nomenclature, IDs and links
:PROPERTIES:
:CUSTOM_ID: id-links
:END:


In zetteldeft, the concepts of "links" and "IDs" have related meanings, but in the documentation they are not synonyms.

An ID refers to the unique numeric string identifying each note.
For example: =2019-01-20-1433=.
These are generated by =zetteldeft-generate-id=.

A link is an ID prepended by a character to easily identify it as a link.
For example: =§2019-01-20-1433=.

This identifying character can be changed by setting the =zetteldeft-link-indicator= variable and is =§= by default.

Set it to an empty string (i.e. =""=) to disable the indicator.
See also =zetteldeft-link-suffix= (which is empty by default) if you prefer a closure to the links.

**** Helper function =zetteldeft--id-font-lock-setup=

Before the customization, let's declare a helper function that adds a =font-lock= keyword for =org-mode= specifically.
The function below -- courtesy of [[https://github.com/bymoz089][bymoz089]] -- is called when =zetteldeft-link-indicator= or =zetteldeft-id-regex= are customized.

The function
 1. Removes existing keywords from the font-lock setup
 2. Sets the variable and value
 3. Adds them as font-lock keywords

To highlight links, =zetteldeft-id-regex= prepended by =zetteldeft-link-indicator=.

#+BEGIN_SRC emacs-lisp
(defun zetteldeft--id-font-lock-setup (var val)
  "Add font-lock highlighting for zetteldeft links.
Called when `zetteldeft-link-indicator' or
`zetteldeft-id-regex' are customized."
  (when (and (boundp 'zetteldeft-link-indicator)
             (boundp 'zetteldeft-id-regex)
             (boundp 'zetteldeft-link-suffix))
     (font-lock-remove-keywords 'org-mode
        `((,(concat zetteldeft-link-indicator
                    zetteldeft-id-regex
                    zetteldeft-link-suffix)
           . font-lock-warning-face))))
  (set-default var val)
  (when (and (boundp 'zetteldeft-id-regex)
             (boundp 'zetteldeft-link-indicator)
             (boundp 'zetteldeft-link-suffix))
     (font-lock-add-keywords 'org-mode
        `((,(concat zetteldeft-link-indicator
                    zetteldeft-id-regex
                    zetteldeft-link-suffix)
           . font-lock-warning-face)))))
#+END_SRC

Note that highlighting is not working in org comments.

**** =zetteldeft-id-format= for generating ID strings

Format used to generate ids.

See documentation of =format-time-string= for more info on possible placeholders.

If you customize this value, make sure to edit the =zetteldeft-id-regex= as well, so that the IDs can be found by other functions.

#+BEGIN_SRC emacs-lisp
(defcustom zetteldeft-id-format "%Y-%m-%d-%H%M"
  "Format used when generating zetteldeft IDs.

Be warned: the regexp to find IDs is set separately.
If you change this value, set `zetteldeft-id-regex' so that
the IDs can be found.

Check the documentation of the `format-time-string'
function to see which placeholders can be used."
  :type 'string
  :group 'zetteldeft)
#+END_SRC

Another popular option would be to set this value to ="%Y%m%d%H%M"=, so that a similar ID is generated without any dashes.
See below for a corresponding regular expression.

Note that the default setup means that IDs are not unique when you make multiple notes per minute.
If you plan to do so, extend the =zetteldeft-id-format= and add =%S= to include seconds.
These IDs should still be recognized by the default =zetteldeft-id-regex= below.

While we're at it, lets tell =deft= to use this format when creating new files.
For good measure: I advise creating new notes in the =zetteldeft= system with =zetteldeft-new-file= or =zetteldeft-new-file-and-link= as defined below, rather than through =deft= itself.

#+BEGIN_SRC emacs-lisp
(setq deft-new-file-format zetteldeft-id-format)
#+END_SRC

Next up, a function to generate an ID string in the above format.

#+BEGIN_SRC emacs-lisp
(defun zetteldeft-generate-id ()
  "Generate an ID in the format of `zetteldeft-id-format'."
  (format-time-string zetteldeft-id-format))
#+END_SRC

**** =zetteldeft-id-regex= for finding IDs

The regular expression used to search for zetteldeft IDs as set in =zetteldeft-id-format=.

The default regex dictates that a zetteldeft ID should consist of:
 1. a series of exactly 4 numbers
 2. followed by exactly 3 sets of a dash and two or more numbers

When customized, the function =zetteldeft--id-font-lock-setup= is so that the zetteldeft id is fontified correctly.

#+BEGIN_SRC emacs-lisp
(defcustom zetteldeft-id-regex "[0-9]\\{4\\}\\(-[0-9]\\{2,\\}\\)\\{3\\}"
  "The regular expression used to search for zetteldeft IDs.
Set it so that it matches strings generated with
`zetteldeft-id-format'."
  :type 'string
  :group 'zetteldeft
  :set 'zetteldeft--id-font-lock-setup)
#+END_SRC

If you use a ="%Y%m%d%H%M"= format for note naming, you might want to set the regular expression to ="20[0-9]\\{10\\}"= so that it matches any string starting with =20= followed by 10 other digits.

**** =zetteldeft-link-indicator= prepends ID links

To make it easier to distinguish links to zetteldeft notes, the ID can be prepended with a symbol.
By default, this is set to =§=, but it can be changed (or nil).

#+BEGIN_SRC emacs-lisp
(defcustom zetteldeft-link-indicator "§"
  "String to indicate zetteldeft links.
String prepended to IDs to easily identify them as links to zetteldeft notes.
This variable should be a string containing only one character."
  :type 'string
  :group 'zetteldeft
  :set 'zetteldeft--id-font-lock-setup)
#+END_SRC

**** =zetteldeft-link-suffix= is appended to ID links

For further customizability, let's also introduce a suffix.
This will be appended to links.

By default, this is set to an empty string.

#+BEGIN_SRC emacs-lisp
(defcustom zetteldeft-link-suffix ""
  "String to append to zetteldeft links.
To disable, set to empty string rather than to nil."
  :type 'string
  :group 'zetteldeft
  :set 'zetteldeft--id-font-lock-setup)
#+END_SRC

Users who prefer Markdown notes and interoperability with The Archive, might want to set this to =]]=, and the =zetteldeft-link-indicator= to =[[=.

**** =zetteldeft-tag-regex= for finding tags

This regular expression indicates what tags can look like.

By default, tags start with a =#= or =@= and contain least one or more lower case letters.
Dashes are allowed.

#+BEGIN_SRC emacs-lisp
(defcustom zetteldeft-tag-regex "[#@][[:alnum:]_-]+"
  "Regular expression for zetteldeft tags."
  :type 'string
  :group 'zetteldeft)
#+END_SRC

Note that this regular may trip over =#= symbols used in URLS.

**** =zetteldeft--lift-id= filters the ID from a string

Return the zetteldeft ID from any string.

Searches with a temporary buffer, from the end of the string backwards (hence the =-1= argument), which implies that the last zetteldeft string is returned.

#+BEGIN_SRC emacs-lisp
(defun zetteldeft--lift-id (str)
  "Extract zetteldeft ID from STR.
This is done with the regular expression stored in
`zetteldeft-id-regex'."
  (with-temp-buffer
    (insert str)
    (when (re-search-forward zetteldeft-id-regex nil t -1)
      (match-string 0))))
#+END_SRC

Or are there better ways than working =with-temp-buffer=?

Here is a little test.

#+BEGIN_SRC emacs-lisp :exports both :tangle no :results replace value
(zetteldeft--lift-id "2018-11-09-1934-12 Some text (1989) - testing (2000 p. 12-25)")
#+END_SRC

#+RESULTS:
: 2018-11-09-1934

*** Finding & linking files from minibuffer
**** =zetteldeft-find-file= opens file from minibuffer

Select file from the deft folder from the minibuffer.

Based on =deft-find-file=.

#+BEGIN_SRC emacs-lisp
;;;###autoload
(defun zetteldeft-find-file (file)
  "Open deft file FILE."
  (interactive
    (list (completing-read "Deft find file: "
            (deft-find-all-files-no-prefix))))
  (deft-find-file file))
#+END_SRC

**** =zetteldeft-find-file-id-insert= inserts file id

Select file from minibuffer and insert its link, prepended by =§= (or =zetteldeft-link-indicator= to be precise).

Based on =deft-find-file=.

#+BEGIN_SRC emacs-lisp
;;;###autoload
(defun zetteldeft-find-file-id-insert (file)
  "Find deft file FILE and insert a link."
  (interactive (list
    (completing-read "File to insert id from: "
      (deft-find-all-files-no-prefix))))
  (insert (concat zetteldeft-link-indicator
                  (zetteldeft--lift-id file)
                  zetteldeft-link-suffix)))
#+END_SRC

**** =zetteldeft-find-file-full-title-insert= inserts id and title

Select file from minibuffer and insert its link, prepended by =§= (or =zetteldeft-link-indicator=).

Based on =deft-find-file=.

#+BEGIN_SRC emacs-lisp
<<<<<<< HEAD
  (defun zetteldeft-find-file-full-title-insert (file)
    "Find deft file FILE and insert a link with title."
    (interactive (list
      (completing-read "File to insert full title from: "
        (deft-find-all-files-no-prefix))))
    (insert (concat zetteldeft-link-indicator
                    (zetteldeft--lift-id file)
                    " "
                    (zetteldeft--lift-file-title
                     (concat deft-directory file)))))
=======
;;;###autoload
(defun zetteldeft-find-file-full-title-insert (file)
  "Find deft file FILE and insert a link with title."
  (interactive (list
    (completing-read "File to insert full title from: "
      (deft-find-all-files-no-prefix))))
  (insert (concat zetteldeft-link-indicator
                  (zetteldeft--lift-id (file-name-base file))
                  zetteldeft-link-suffix
                  " "
                  (zetteldeft--lift-file-title (file-name-base file)))))
>>>>>>> 19943a39
#+END_SRC

*** New file creation
**** =zetteldeft-id-filename-separator= separates id from rest of filename

The string inserted between an ID and the rest of the filename.
By default, this is set to " ", but it can be changed.

#+BEGIN_SRC emacs-lisp
(defcustom zetteldeft-id-filename-separator " "
  "String to separate zetteldeft ID from filename."
  :type 'string
  :group 'zetteldeft)
#+END_SRC
**** =zetteldeft-new-file= creates new file

Create new file with filename as =zetteldeft-id-format= and a string.

Either provide a title as argument, or (when called interactively) enter one in the mini-buffer.

Additionally:
 - generate an ID (unless one is provided as optional argument)
 - insert a title in the newly created file, wrapped in =zetteldeft-title-prefix= and =zetteldeft-title-suffix=
 - when =evil= is loaded, enter the insert state
 - add a full link to the kill ring

First, let's make sure =emacs= knows where to find =evil-insert-state=.

#+BEGIN_SRC emacs-lisp
(declare-function evil-insert-state "evil")
#+END_SRC

Now for the function itself.

#+BEGIN_SRC emacs-lisp
;;;###autoload
(defun zetteldeft-new-file (str &optional id)
  "Create a new deft file.
Filename is `zetteldeft-id-format' appended by STR.
No file extension needed.

<<<<<<< HEAD
The title is inserted in `org-mode' format (unless EMPTY is true)
and the file name (without extension) is added to the kill ring.
When `evil' is loaded, enter insert state."
  (interactive (list (read-string "name: ")))
  (let* ((zdId (zetteldeft-generate-id))
         (zdName (concat zdId zetteldeft-id-filename-separator str)))
  (deft-new-file-named zdName)
  (kill-new zdName)
  (unless empty (zetteldeft--insert-title str))
=======
Unless EMPTY is non-nil, a file title will be inserted,
wrapped in `zetteldeft-title-prefix' and `zetteldeft-title-suffix'.
Filename (without extension) is added to the kill ring.
When `evil' is loaded, change to insert state."
  (interactive (list (read-string "Note title: ")))
  (let* ((zdId (or id
                   (zetteldeft-generate-id)))
         (zdName (concat zdId " " str)))
  (deft-new-file-named zdName)
  (kill-new zdName)
  (zetteldeft--insert-title)
>>>>>>> 19943a39
  (save-buffer)
  (when (featurep 'evil) (evil-insert-state))))
#+END_SRC

Note that the file is only actually created when =save-buffer= is called.

**** =zetteldeft-new-file-and-link= inserts generated id

Similar to the previous function, but also insert a link to the newly created note.

The generated ID is passed to =zetteldeft-new-file=.

#+BEGIN_SRC emacs-lisp
;;;###autoload
(defun zetteldeft-new-file-and-link (str)
  "Create a new note and insert a link to it.
Similar to `zetteldeft-new-file', but insert a link to the new file."
  (interactive (list (read-string "Note title: ")))
  (let ((zdId (zetteldeft-generate-id)))
    (insert zetteldeft-link-indicator
            zdId
            zetteldeft-link-suffix
            " " str)
    (zetteldeft-new-file str zdId)))
#+END_SRC

*** Moving around with =avy=
**** Following links with =zetteldeft-follow-link=

This is a wrapper function to follow links to a file.
When point is in a link, open the note it links to.
When point is not in a link, call =avy= to jump to and open a selected link.

#+BEGIN_SRC emacs-lisp
;;;###autoload
(defun zetteldeft-follow-link ()
  "Follows zetteldeft link to a file if point is on a link.
Prompts for a link to follow with `zetteldeft-avy-file-search' if it isn't."
  (interactive)
  (if (thing-at-point-looking-at
        (concat zetteldeft-link-indicator
                zetteldeft-id-regex
                zetteldeft-link-suffix))
      (zetteldeft--search-filename
        (zetteldeft--lift-id (zetteldeft--get-thing-at-point)))
    (zetteldeft-avy-file-search)))
#+END_SRC

**** =zetteldeft-avy-tag-search= selects and searches tags with =avy=

Use avy to jump to a tag and search for it.

The search term should include the =#= as tag identifier, so it's as easy as jumping to the =#= and running =zetteldeft-search-at-point=.

Avy uses =zetteldeft-tag-regex= as a regular expression.

#+BEGIN_SRC emacs-lisp
;;;###autoload
(defun zetteldeft-avy-tag-search ()
  "Call on avy to jump to a tag.
Tags are filtered with `zetteldeft-tag-regex'."
  (interactive)
  (save-excursion
    (let ((avy-all-windows nil))
    (when (consp (avy-jump zetteldeft-tag-regex))
      (zetteldeft-search-at-point)))))
#+END_SRC

**** =zetteldeft-avy-file-search= selects and follows links with =avy=

Use avy to jump to a link and find the corresponding file.
Since the ID should be unique, there should be only one result.
That file is then opened (in another window if requested).

Links are found by concatenating =zetteldeft-link-indicator=, =zetteldeftd-id-regex= and =zetteldeft-link-suffix=.

#+BEGIN_SRC emacs-lisp
;;;###autoload
(defun zetteldeft-avy-file-search (&optional otherWindow)
 "Use `avy' to follow a zetteldeft link.
Links are found via `zetteldeft-link-indicator' and `zetteldeft-id-regex'.
Open that file (in another window if OTHERWINDOW)."
  (interactive)
  (save-excursion
    (when (consp (avy-jump (concat zetteldeft-link-indicator
                                   zetteldeft-id-regex
                                   zetteldeft-link-suffix)))
      (zetteldeft--search-filename
        (zetteldeft--lift-id (zetteldeft--get-thing-at-point)) otherWindow))))
#+END_SRC

Some notes:
 - Function =avy-jump= returns a cons cell if the character is found and otherwise returns =t=.
   That's why the =(when (consp= is needed.
 - The optional =otherWindow= is passed to =zetteldeft--search-filename=, and from there to =deft-open-file=.

Let's also define a function to open a file in another window of choice.
Selection of the window occurs via =ace-window=.

#+BEGIN_SRC emacs-lisp
(declare-function aw-select "ace-window")
#+END_SRC

When only one window is open, split it first.
=ace-window= will select the other window automatically when only two are available.

#+BEGIN_SRC emacs-lisp
;;;###autoload
(defun zetteldeft-avy-file-search-ace-window ()
  "Use `avy' to follow a zetteldeft link in another window.
Similar to `zetteldeft-avy-file-search', but with window selection.
When only one window is active, split it first.
When more windows are active, select one via `ace-window'."
  (interactive)
  (require 'ace-window)
  (save-excursion
    (when (consp (avy-jump (concat zetteldeft-link-indicator
                                   zetteldeft-id-regex
                                   zetteldeft-link-suffix)))
      (let ((ID (zetteldeft--lift-id (zetteldeft--get-thing-at-point))))
        (when (eq 1 (length (window-list))) (split-window))
        (select-window (aw-select "Select window..."))
        (zetteldeft--search-filename ID)))))
#+END_SRC

**** =zetteldeft-avy-link-search= selects and searches links with =avy=

Use avy to jump to a link and search for its ID in deft.
This means that each note containing this ID is found.
If you want to open the note with the ID as its name (i.e., follow a link), use =zetteldeft-avy-file-search=.

#+BEGIN_SRC emacs-lisp
;;;###autoload
(defun zetteldeft-avy-link-search ()
  "Use `avy' to perform a deft search on a zetteldeft link.
Similar to `zetteldeft-avy-file-search' but performs a full
text search for the link ID instead of filenames only.
Opens immediately if there is only one result."
  (interactive)
  (save-excursion
    (when (consp (avy-jump (concat zetteldeft-link-indicator
                                   zetteldeft-id-regex
                                   zetteldeft-link-suffix)))
      (zetteldeft--search-global
        (zetteldeft--lift-id (zetteldeft--get-thing-at-point))))))
#+END_SRC

*** Utility functions
**** =zetteldeft-deft-new-search= starts a new deft search

The following function launches deft, clears the filter and enters =evil-insert-state= (when evil is used).

#+BEGIN_SRC emacs-lisp
;;;###autoload
(defun zetteldeft-deft-new-search ()
  "Launch deft, clear filter and enter insert state."
  (interactive)
  (deft)
  (deft-filter-clear)
  (when (featurep 'evil) (evil-insert-state)))
#+END_SRC

**** =zetteldeft--check= checks if file is part of zetteldeft

A quick but necessary check to see whether the provided file is part of the deft directory.

To achieve this, first check whether the buffer is visiting a file.
When that is the case, take the path of the file the buffer is currently visiting, and check whether the =deft-directory= is part of that.
Signal a user error if it is not.

The =file-truename= is there to make sure that =deft-directory= is first expanded to an absolute path before comparing it to the file name of the current buffer (which is already an absolute path).

#+BEGIN_SRC emacs-lisp
(defun zetteldeft--check ()
  "Check if the currently visited file is in `zetteldeft' territory:
whether it has `deft-directory' somewhere in its path."
  (unless (buffer-file-name)
    (user-error "Buffer not visiting a file"))
  (unless (string-match-p
            (regexp-quote (file-truename deft-directory))
            (buffer-file-name))
    (user-error "Not in zetteldeft territory")))
#+END_SRC

**** =zetteldeft--insert-title= inserts file title

Easily insert the title of the current file.
Used for generating a new file and renaming a file.

First, a customizable prefix to include before the title.

#+BEGIN_SRC emacs-lisp
(defcustom zetteldeft-title-prefix "#+TITLE: "
  "Prefix string included when `zetteldeft--insert-title' is called.
Formatted for `org-mode' by default.
Don't forget to include a space."
  :type 'string
  :group 'zetteldeft)
#+END_SRC

Second, a custom string inserted after the title.
Below the title, an additional template string is inserted automatically.
This string, variable =zetteldeft-title-suffix=, can be customized and is empty by default.

#+BEGIN_SRC emacs-lisp
(defcustom zetteldeft-title-suffix ""
  "String inserted below title when `zetteldeft--insert-title' is called.
Empty by default.
Don't forget to add `\\n' at the beginning to start a new line."
  :type 'string
  :group 'zetteldeft)
#+END_SRC

Now the function itself.
It gets the base of the buffer file name, takes from it the file title (i.e. strips the link id at the beginning), and inserts the remaining string.

#+BEGIN_SRC emacs-lisp
(defun zetteldeft--insert-title (title)
  "Insert TITLE as title in file.
Prepended by `zetteldeft-title-prefix' and appended by `zetteldeft-title-suffix'."
  (zetteldeft--check)
  (insert
    zetteldeft-title-prefix
    title
    zetteldeft-title-suffix))
#+END_SRC

**** =zetteldeft--lift-file-title= returns file title from path

Returns only the file title from a file, removing path, extension, and link ID.

#+BEGIN_SRC emacs-lisp
  (defun zetteldeft--lift-file-title (zdFile)
    "Return the title of a zetteldeft note.
  ZDFILE should be a full path to a note."
    (let ((deft-use-filename-as-title nil))
      (deft-parse-title zdFile (with-temp-buffer
                                 (insert-file-contents zdFile)
                                 (buffer-string)))))
#+END_SRC

**** =zetteldeft-file-rename= updates title and renames visited file

Rename the current file.
Based on the function =deft-rename-file= with only minor changes in the way =old-filename= is set: from current buffer rather than from =deft= search buffer.

The function should also update the title declaration at the top of the file, if =zetteldeft-title-prefix= is used.

#+BEGIN_SRC emacs-lisp
<<<<<<< HEAD
  (defun zetteldeft-file-rename ()
    "Change current file's title, and use the new title to rename the file."
    (interactive)
    (zetteldeft--check)
    (let ((old-filename (buffer-file-name)))
=======
;;;###autoload
(defun zetteldeft-file-rename ()
  "Rename the current file via the deft function.
Use this on files in the `deft-directory'."
  (interactive)
  (zetteldeft--check)
    (let ((old-filename (buffer-file-name))
          (deft-dir (file-name-as-directory deft-directory))
          new-filename old-name new-name)
>>>>>>> 19943a39
      (when old-filename
        (let* ((old-title (zetteldeft--lift-file-title old-filename))
               (prompt-text (concat "Change " old-title " to: "))
               (new-name (read-string prompt-text old-title))
               (id (or (zetteldeft--lift-id (file-name-base old-filename))
                       (zetteldeft-generate-id)))
               (new-filename (deft-absolute-filename (concat
                                                      id
                                                      zetteldeft-id-filename-separator
                                                      new-name))))
          (rename-file old-filename new-filename)
          (deft-update-visiting-buffers old-filename new-filename)
          (zetteldeft-update-title-in-file new-name)
          (deft-refresh)))))
#+END_SRC

To update the title of the currently visited file, the following function is used.
It simply looks for the =zetteldeft-title-prefix=, deletes that line, and replaced it with a new title line.

A *limitation* of this workflow is that it will not work when the =zetteldeft-title-prefix= has a new line in it.

#+BEGIN_SRC emacs-lisp
(defun zetteldeft-update-title-in-file (title)
  "Update the title of the current file, if present.
Does so by looking for `zetteldeft-title-prefix'.
Replaces current title with TITLE."
  (save-excursion
    (let ((zetteldeft-title-suffix ""))
      (goto-char (point-min))
      (when (re-search-forward (regexp-quote zetteldeft-title-prefix) nil t)
        (delete-region (line-beginning-position) (line-end-position))
        (zetteldeft--insert-title title)))))
#+END_SRC

**** =zetteldeft-count-words= counts total number of words

To count the total number of words, lets loop over all the files and count words in each.
The total is printed in the minibuffer.

#+BEGIN_SRC emacs-lisp
;;;###autoload
(defun zetteldeft-count-words ()
  "Prints total number of words and notes in the minibuffer."
  (interactive)
  (let ((numWords 0))
    (dolist (deftFile deft-all-files)
      (with-temp-buffer
        (insert-file-contents deftFile)
        (setq numWords (+ numWords (count-words (point-min) (point-max))))))
    (message
      "Your zettelkasten contains %s notes with %s words in total."
      (length deft-all-files) numWords)))
#+END_SRC

**** =zetteldeft-copy-id-current-file= copies id in filename

Add the ID from the current file to the kill ring.

Steps:
 1. Get the filename from the buffer
 2. Strip the ID from it.
 3. Wrap the ID with =zetteldeft-link-indicator= and =zetteldeft-link-suffix= to create a full link.
 4. Result can be empty string when no id is detected in the filename.

#+BEGIN_SRC emacs-lisp
;;;###autoload
(defun zetteldeft-copy-id-current-file ()
  "Copy current ID.
Add the id from the filename the buffer is currently visiting to the
kill ring."
  (interactive)
  (zetteldeft--check)
  (let ((ID (concat zetteldeft-link-indicator
                    (zetteldeft--lift-id (file-name-base (buffer-file-name)))
                    zetteldeft-link-suffix)))
    (kill-new ID)
    (message "%s" ID)))
#+END_SRC

**** =zetteldeft--id-to-full-title= returns title from ID

Convert a zetteldeft ID into its full title.

The ID should lead to only one title, obviously, so an error is thrown when this is not the case.

#+BEGIN_SRC emacs-lisp
(defun zetteldeft--id-to-full-title (zdID)
  "Return full title from given zetteldeft ID ZDID.
Throws an error when either none or multiple files are found."
  (let ((deft-filter-only-filenames t))
    (deft-filter zdID t))
  (unless (eq (length deft-current-files) 1)
    (user-error "ID Error. Either no or multiple zetteldeft files found with ID %s" zdID))
  (file-name-base (car deft-current-files)))
#+END_SRC

** Listing all tags
:PROPERTIES:
:CUSTOM_ID: list-tags
:END:

=zetteldeft--get-all-tags= puts all tags in =zetteldeft--tag-list= and returns them.

Use =zetteldeft-tag-buffer= to create a buffer with all tags.

*** =zetteldeft-tag-buffer= puts all tags in a buffer

The name of the buffer we'll be using:

#+BEGIN_SRC emacs-lisp
(defconst zetteldeft--tag-buffer-name "*zetteldeft-tag-buffer*")
#+END_SRC

And some code to create that buffer.

Move to the =zetteldeft--tag-buffer-name=

#+BEGIN_SRC emacs-lisp
;;;###autoload
(defun zetteldeft-tag-buffer ()
  "Switch to the *zetteldeft-tag-buffer* and list tags."
  (interactive)
  (switch-to-buffer zetteldeft--tag-buffer-name)
  (erase-buffer)
  (dolist (zdTag (zetteldeft--get-all-tags))
    (insert (format "%s \n" zdTag)))
  (unless (eq major-mode 'org-mode) (org-mode))
  (sort-lines nil (point-min) (point-max)))
#+END_SRC

*** =zetteldeft--get-all-tags= lists all tags

First, we need a variable to store the tags in.

#+BEGIN_SRC emacs-lisp
(defvar zetteldeft--tag-list)
#+END_SRC

Extracting tags with =zetteldeft--extract-tags=.

#+BEGIN_SRC emacs-lisp
(defun zetteldeft--get-all-tags ()
  "Return a list of all the tags found in zetteldeft files."
  (setq zetteldeft--tag-list (list))
  (dolist (deftFile deft-all-files)
    (zetteldeft--extract-tags deftFile))
  zetteldeft--tag-list)
#+END_SRC

*** Tag extracting functions

Some utility functions to achieve all of this.

**** =zetteldeft--tag-format= adjusts the tag finding regex

The regular expression used to filter out tags, =zetteldeft-tag-regex= works, but doesn't filter strictly enough.
Hashtags used in URLs are also found, for example.

That's why we can make the existing regex more precise by stating that tags should be positioned either be at the beginning of a new line, or preceded by a space.

#+BEGIN_SRC emacs-lisp
(defun zetteldeft--tag-format ()
  "Adjust `zetteldeft-tag-regex' for more accurate results."
  (concat "\\(^\\|\s\\)" zetteldeft-tag-regex))
#+END_SRC

This means that search results now (could) include a space in front of the tag.
These spaces are removed in the =zetteldeft--extract-tags= function, when adding the found tags to the tag buffer.

**** =zetteldeft--extract-tags= from a file

Open a given file in a temporary buffer.
Loop a search for the tag regexp.
When a tag is found, remove any white space from it and add it to the =zetteldeft--tag-list= if it isn't there already.
Delete the found tag and search again.

#+BEGIN_SRC emacs-lisp
(defun zetteldeft--extract-tags (deftFile)
  "Find all tags in DEFTFILE and add them to `zetteldeft--tag-list'."
  (with-temp-buffer
    (insert-file-contents deftFile)
    (while (re-search-forward (zetteldeft--tag-format) nil t)
      (let ((foundTag (replace-regexp-in-string " " "" (match-string 0))))
        ;; Add found tag to zetteldeft--tag-list if it isn't there already
        (unless (member foundTag zetteldeft--tag-list)
          (push foundTag zetteldeft--tag-list)))
      ;; Remove found tag from buffer
      (delete-region (point) (re-search-backward (zetteldeft--tag-format))))))
#+END_SRC

** Gathering notes
:PROPERTIES:
:CUSTOM_ID: gathering-notes
:END:
:toc:

In this section:
#+TOC: headlines 2 local

:end:
*** On "gathering notes"

Sometimes you want to easily gather all notes with a certain tag or search term.
Say you want to quickly generate a list of links to all files including the tag =#zetteldeft=.

The following functions do that for you.
There are three of them, each either taking a search term as argument or prompting for one:
 1. =zetteldeft-insert-list-links= inserts a simple list of notes which contain the search term, spelling out the full filename for each note (including ID).
 2. =zetteldeft-org-search-include= generates =org-mode= syntax to =#+INCLUDE= the files below a header with their title.
 3. =zetteldeft-org-search-insert= inserts the contents of all of these notes below their respective titles.

More documentation can be found below.
    
*** List of links
**** =zetteldeft-insert-list-links= generates list with tagged files

Creates and inserts a list with links to all files with selected search term.

The code gets a list of files that contain the search string, runs through said list and inserts a link for each entry.

When called from a note within zetteldeft, exclude the note itself from the generated list.
This is necessary so that when called from an =org= code block within a note, the note itself is not included (since it will be found by =deft=, as the search string will be part of that note).
To achieve this, get the full file name of the current buffer, and remove it from the search results if its found there.
The =when= part is there so that this deletion is not attempted if the current buffer is not visiting a file.

#+BEGIN_SRC emacs-lisp
;;;###autoload
(defun zetteldeft-insert-list-links (zdSrch)
  "Search for ZDSRCH and insert a list of zetteldeft links to all results."
  (interactive (list (read-string "search string: ")))
  (let ((zdResults (zetteldeft--get-file-list zdSrch))
        (zdThisNote (buffer-file-name)))
    (when zdThisNote (setq zdResults (delete zdThisNote zdResults)))
    (dolist (zdFile zdResults)
      (zetteldeft--list-entry-file-link zdFile))))
#+END_SRC

**** =zetteldeft-insert-list-links-missing= generates list with new links

Does the same as the above function, but only inserts IDs that aren't already present in the current file.
In contrast with =zetteldeft-insert-list-links=, this function can only be used from within a zetteldeft note.

When no missing links are found, i.e. all the notes with the provided strings are already linked to in the current note, a message is printed instead.
To be able to customize this message, include a =defcustom=.

#+BEGIN_SRC emacs-lisp
(defcustom zetteldeft-list-links-missing-message
  "   No missing links with search term =%s= found\n"
  "Message to insert when no missing links are found.
This is used by `zetteldeft-insert-list-links-missing'.
%s will be replaced by the search term provided to
this function."
  :type 'string
  :group 'zetteldeft)
#+END_SRC

Including missing links is especially handy when you want to check whether all notes with a certain tag are mentioned in a note, or simply to list notes with a specific tag that are not linked to yet (in the current note).
Similar to the function above, filter out ID of the current note.
In contrast to the function above, this one works with IDs rather than full paths.

A fundamental *shortcoming* of this piece of code, is that after it is executed, the note now includes the previously missing ID links, which in turn means that on the next run /no/ links will be included...
The most immediate solution is for the user to be wary of this, remove any previously inserted links, save the buffer and refresh the deft cache with =deft-refresh= before calling this function.

#+BEGIN_SRC emacs-lisp
;;;###autoload
(defun zetteldeft-insert-list-links-missing (zdSrch)
  "Insert a list of links to all deft files with a search string ZDSRCH.
In contrast to `zetteldeft-insert-list-links' only include links not
yet present in the current file. Can only be called from a file in the
zetteldeft directory."
  (interactive (list (read-string "search string: ")))
  (zetteldeft--check)
  (let (zdThisID zdCurrentIDs zdFoundIDs zdFinalIDs)
    (setq zdCurrentIDs (zetteldeft--extract-links (buffer-file-name)))
    ;; filter IDs from search results
    (dolist (zdFile (zetteldeft--get-file-list zdSrch))
      (push (zetteldeft--lift-id zdFile) zdFoundIDs))
    ;; create new list with unique ids
    (dolist (zdID zdFoundIDs)
      (unless (member zdID zdCurrentIDs)
        (push zdID zdFinalIDs)))
    ;; remove the ID of the current buffer from said list
    (setq zdThisID (zetteldeft--lift-id (file-name-base (buffer-file-name))))
    (setq zdFinalIDs (delete zdThisID zdFinalIDs))
    ;; finally find full title for each ID and insert it
    (if zdFinalIDs
        (dolist (zdID zdFinalIDs)
          (insert " - "
                  zetteldeft-link-indicator
                  zdID
                  zetteldeft-link-suffix
                  " "
                  (zetteldeft--lift-file-title
                    (zetteldeft--id-to-full-title zdID))
                  "\n"))
      ;; unless the list is empty, then insert a message
      (insert (format zetteldeft-list-links-missing-message zdSrch)))))
#+END_SRC

The final =dolist= contains some ugliness to make things work with =zetteldeft-link-suffix=, in order to get the note's title without the link in it.
Might need to be fixed sometime.

**** =zetteldeft--list-entry-file-link= includes a file link as list entry

Inserts for given file a link id and title as a list entry.

#+BEGIN_SRC emacs-lisp
(defun zetteldeft--list-entry-file-link (zdFile)
  "Insert ZDFILE as list entry."
  (insert " - "
          zetteldeft-link-indicator
          (zetteldeft--lift-id (file-name-base zdFile))
          zetteldeft-link-suffix
          " "
          (zetteldeft--lift-file-title (file-name-base zdFile))
          "\n"))
#+END_SRC

*** Compiling a single =org=
**** Idea and example
***** Including notes with given search term

The following explains what =zetteldeft-org-search-include= does, but the concept is more or less the same for =zetteldeft-org-search-insert=.

For each of the notes with the provided search term, it inserts a heading, a line with =#+INCLUDE= and the full path to the relevant notes.
This results in a single file that can be easily exported.

The only function meant for use on the users end, is =zetteldeft-org-search-include=.

For example,

#+BEGIN_SRC emacs-lisp :tangle no
(zetteldeft-org-search-include "#export")
#+END_SRC

inserts necessary code to include all files containing the tag =#export=.
The results would look like the following:

#+BEGIN_SRC org
\* First file title
#+INCLUDE: "/path/to/2018-07-13-2210 First file title.org"

\* File two
#+INCLUDE: "/path/to/2018-07-13-2223 File two.org"
#+END_SRC

All functions are documented below.

***** Semi-automated example

You could, for example, add the following code to a document and execute (or evaluate) it from within =org-mode=.
Add it under a "comment" type heading to prevent it from being exported itself, like so: =* COMMENT Code=.

#+BEGIN_SRC emacs-lisp :tangle no
(let (frst)
  (save-excursion
    ;; Move to next heading
    (outline-next-heading)
    (setq frst (point))
    ;; Delete everything after
    (delete-region frst (point-max))
    ;; Include the files
    (zetteldeft-org-search-include "#tag")
    ; Sort these entries alphabetically (set mark to use a region)
;   (goto-char frst) (set-mark (point-max))
;   (org-sort-entries nil ?a)
  ))
#+END_SRC

The code deletes everything after the current header and inserts all notes with =#tag= in them.

In order to also sort the entries alphabetically, uncomment the last two lines.

A final caveat: don't put the file with the above code in you =deft= folder, or it will attempt to include itself (since it has =#tag= in it).

***** Issues & things to note

Before we look at the functions, a note on limitations of the current implementation.

1. *Over-enthusiastic inclusion*
   Sometimes, a tag appears in a file without the need for it to be included.
   For example, a file with a list of all tags will also include the tag one wants.
   In the future, this might be resolved by filtering, for example with http://ergoemacs.org/emacs/elisp_filter_list.html.

2. *Inclusion from second line onwards*
   Currently, the =#+INCLUDE= lines only include from the second line onwards.
   This is a work-around to prevent =#+TITLE= lines from being included (and messing up the title on =org-export=.
   To change this, edit the inserted strings in the =zetteldeft--org-include-file= function.

3. *Sorting*
   The files included are unsorted, or rather: sorted as =deft= provides the results.
   Attempts at sorting by title are included in =zetteldeft--get-file-list=, but not working properly.
   As a solution, use =org-sort= manually after running =zetteldeft-org-search-include=.

**** =zetteldeft-org-search-include= generates =#+INCLUDE= syntax

Asks user for a search string and inserts headers and =#+INCLUDE= code for all files with said tag.
When used on =#tag=, make sure to include the =#= manually.

#+BEGIN_SRC emacs-lisp
;;;###autoload
(defun zetteldeft-org-search-include (zdSrch)
  "Insert `org-mode' syntax to include all files containing ZDSRCH.
Prompt for search string when called interactively."
  (interactive (list (read-string "tag (include the #): ")))
  (dolist (zdFile (zetteldeft--get-file-list zdSrch))
    (zetteldeft--org-include-file zdFile)))
#+END_SRC

**** =zetteldeft-org-search-insert= generates titles & file content

Very similar to the previous function, but rather than writing syntax to include files, insert their contents directly.

#+BEGIN_SRC emacs-lisp
;;;###autoload
(defun zetteldeft-org-search-insert (zdSrch)
  "Insert the contents of all files containing ZDSRCH.
Files are separated by `org-mode' headers with corresponding titles.
Prompt for search string when called interactively."
  (interactive (list (read-string "Search term: ")))
  (dolist (zdFile (zetteldeft--get-file-list zdSrch))
    (zetteldeft--org-insert-file zdFile)))
#+END_SRC

*** Helper functions
**** =zetteldeft-insert-file-contents= returns the contents of a file

Returns the contents of a file.

#+BEGIN_SRC emacs-lisp
(defun zetteldeft--file-contents (zdFile &optional removeLines)
  "Insert file contents of a zetteldeft note.
ZDFILE should be a full path to a note.

Optional: leave out first REMOVELINES lines."
  (with-temp-buffer
    (insert-file-contents zdFile)
    (when removeLines
      (kill-whole-line removeLines))
    (buffer-string)))
#+END_SRC

**** =zetteldeft--org-include-file= includes a file in =org= format

Inserts the title as a new header, with the =#+INCLUDE= line below.
Includes only from the second line onward, so that any =#+TITLE= lines are omitted.

#+BEGIN_SRC emacs-lisp
(defun zetteldeft--org-include-file (zdFile)
  "Insert code to include org file ZDFILE."
  (insert
    ;; Insert org-mode title
    "* " (zetteldeft--lift-file-title zdFile) "\n"
    ;; Insert #+INCLUDE: "file.org" :lines 2-
    "#+INCLUDE: \"" zdFile "\" :lines \"2-\"\n\n"))
#+END_SRC

**** =zetteldeft--org-insert-file= inserts a files content

For a file, insert its title and contents (without first 3 lines).

Even better would be: without any of the lines starting with =#= at the beginning of the file.

#+BEGIN_SRC emacs-lisp
(defun zetteldeft--org-insert-file (zdFile)
  "Insert title and contents of ZDFILE."
  (insert
    ;; Insert org-mode title
    "\n* " (zetteldeft--lift-file-title zdFile) "\n\n"
    ;; Insert file contents (without the first 3 lines)
    (zetteldeft--file-contents zdFile 3)))
#+END_SRC

** Creating visuals
:PROPERTIES:
:CUSTOM_ID: visuals
:END:
:toc:

In this section:
#+TOC: headlines 2 local

:end:
*** Introducing graphs

Linking notes together in plain text is fun, but sometimes you want to visualize which notes are connected.

The following functions attempt to provide said functionality, but are in a very early stage of development.
They generate an org source block for =graphviz=, which can then be executed to generate a PDF.

A brief introduction:
 - =zetteldeft-org-graph-search= creates a graph with all the notes containing a provided string.
 - =zetteldeft-org-graph-note= creates a graph that starts at a note, connects all notes linked to it, and all notes linked to those. In other words, it looks two levels deep.


The resulting graph looks something like this:

[[./img/zetteldeft-graph.jpg]]

It's worth noting, again, that this is very provisional.
 
*** Customizable elements

We begin by setting up some customizable parts: syntax that should go at the start and the end of the =org-mode= source blocks that will be generated.

**** =zetteldeft-graph-syntax-begin= provides opening syntax

Within graphviz, I advise to use =fdp=, =twopi= (which overlaps more) or =circo= as layouts.

#+BEGIN_SRC emacs-lisp
(defcustom zetteldeft-graph-syntax-begin
  "#+BEGIN_SRC dot :file ./graph.pdf :cmdline -Kfdp -Tpdf
  \n graph {\n"
  "Syntax to be included at the start of the zetteldeft graph."
  :type 'string
  :group 'zetteldeft)
#+END_SRC

**** =zetteldeft-graph-syntax-end= provides closing syntax

This merely closes the source block.

#+BEGIN_SRC emacs-lisp
(defcustom zetteldeft-graph-syntax-end
  "} \n#+END_SRC\n"
  "Syntax to be included at the end of the zetteldeft graph."
  :type 'string
  :group 'zetteldeft)
#+END_SRC

*** Graph functions
**** =zetteldeft-org-graph-search= creates graph from search string

An org code block with =graphviz= code for a =graph.pdf=.

Find all notes with the provided search term.
Loop over this list, and insert title and links for each one.

The links are temporarily stored in =zetteldeft--graph-links=.

#+BEGIN_SRC emacs-lisp
(defvar zetteldeft--graph-links)
#+END_SRC

Now for the function itself.

#+BEGIN_SRC emacs-lisp :results silent
;;;###autoload
(defun zetteldeft-org-graph-search (str)
  "Insert org source block for graph with zd search results.
STR should be the search the resulting notes of which should be included in the graph."
  (interactive (list (read-string "search string: ")))
  (setq zetteldeft--graph-links (list))
  (let ((zdList (zetteldeft--get-file-list str)))
    (insert zetteldeft-graph-syntax-begin)
    (insert "\n  // links\n")
    (dolist (oneFile zdList)
      (insert "\n")
      (zetteldeft--graph-insert-links oneFile))
    (zetteldeft--graph-insert-all-titles))
  (insert zetteldeft-graph-syntax-end))
#+END_SRC

**** =zetteldeft-org-graph-note= creates graph from note

Insert an org source code block for a graphviz presentation of a note and its connections.

When links are added, they are also stored in =zetteldeft--graph-links= which is later used to insert titles.

When called interactively, select a file from the completion interface.

#+BEGIN_SRC emacs-lisp
;;;###autoload
(defun zetteldeft-org-graph-note (deftFile)
  "Create a graph starting from note DEFTFILE."
  (interactive (list
    (completing-read "Note to start graph from: "
      (deft-find-all-files))))
  (setq zetteldeft--graph-links (list))
  (insert zetteldeft-graph-syntax-begin)
  (insert "\n  // base note and links \n")
  (zetteldeft--graph-insert-links deftFile)
  (zetteldeft--graph-insert-additional-links)
  (zetteldeft--graph-insert-all-titles)
  (insert zetteldeft-graph-syntax-end))
#+END_SRC

*** Building blocks
**** =zetteldeft--extract-links= pulls links from a file

Very similar to the =zetteldeft--extract-tags= function, but returns links instead of storing them.

#+BEGIN_SRC emacs-lisp
(defun zetteldeft--extract-links (deftFile)
  "Find all links in DEFTFILE and return a list."
  (let ((zdLinks (list)))
    (with-temp-buffer
      (insert-file-contents deftFile)
      (while (re-search-forward zetteldeft-id-regex nil t)
        (let ((foundTag (replace-regexp-in-string " " "" (match-string 0))))
          ;; Add found tag to zdLinks if it isn't there already
          (unless (member foundTag zdLinks)
            (push foundTag zdLinks)))
        ;; Remove found tag from buffer
        (delete-region (point) (re-search-backward zetteldeft-id-regex))))
   zdLinks))
#+END_SRC

**** =zetteldeft--graph-insert-links= inserts graphviz links

Insert the sanitized ID from the file, followed by an arrow and all of the links.

Store both the deft file provided and any found files in =zetteldeft--graph-links=.

#+BEGIN_SRC emacs-lisp
(defun zetteldeft--graph-insert-links (deftFile)
  "Insert links in DEFTFILE in dot graph syntax on a single line.
Any inserted ID is also stored in `zetteldeft--graph-links'."
  (let ((zdId (zetteldeft--lift-id deftFile)))
    (when zdId
      (insert "  \"" zdId "\" -- {")
      (dolist (oneLink (zetteldeft--extract-links deftFile))
        (zetteldeft--graph-store-link oneLink t)
        (insert "\"" oneLink "\" "))
      (insert "}\n")
      (zetteldeft--graph-store-link deftFile))))
#+END_SRC

Only do all of these things if a Zetteldeft ID is found in the filename, or else =insert= won't work (as =zdID= will be nil).

**** =zetteldeft--graph-insert-title= inserts graphviz title line

Titles have to be inserted in the correct =graphviz= format, like so:

#+BEGIN_SRC dot :tangle no :exports code
 B [label = "Node B"]
#+END_SRC

The following function should achieve that.

#+BEGIN_SRC emacs-lisp
(defun zetteldeft--graph-insert-title (deftFile)
  "Insert the DEFTFILE title definition in a one line dot graph format."
  (let ((zdTitle
          (replace-regexp-in-string "\"" ""
            (zetteldeft--lift-file-title deftFile)))
        (zdId    (zetteldeft--lift-id deftFile)))
    (when zdId
      (insert "  \"" zdId "\""
              " [label = \"" zdTitle " ("
              zetteldeft-link-indicator zdId zetteldeft-link-suffix ")\"")
      (insert "]" "\n"))
    (zetteldeft--graph-store-link deftFile)))
#+END_SRC

The title is taken from the file string and any additional quotes removed.

**** =zetteldeft--graph-store-link= stores provided notes

For future reference, linked files are stored in =zetteldeft--graph-links=.
This function facilitates that process.

Provide a link to a file to store it.
Simply providing an ID works too, if you provide the second argument as true.

#+BEGIN_SRC emacs-lisp
(defun zetteldeft--graph-store-link (deftFile &optional idToFile)
  "Push DEFTFILE to zetteldeft--graph-links unless it's already there.
When IDTOFILE is non-nil, DEFTFILE is considered an id
and the the function first looks for the corresponding file."
  (when idToFile
    (let ((deft-filter-only-filenames t))
      (progn
        (deft-filter deftFile t)
        (setq deftFile (car deft-current-files)))))
  (unless (member deftFile zetteldeft--graph-links)
    (push deftFile zetteldeft--graph-links)))
#+END_SRC

**** =zetteldeft--graph-insert-additional-links= inserts stored links

Insert links stored in the =zetteldeft--graph-links= list.
Except the first list item, as this is considered the base file already included.

#+BEGIN_SRC emacs-lisp
(defun zetteldeft--graph-insert-additional-links ()
  "Insert rest of `zetteldeft--graph-links'."
  (setq zetteldeft--graph-links (cdr zetteldeft--graph-links))
  (dolist (oneFile zetteldeft--graph-links)
    (zetteldeft--graph-insert-links oneFile)))
#+END_SRC

**** =zetteldeft--graph-insert-all-titles= inserts all stored titles

Insert all titles stored in =zetteldeft--graph-links=.

#+BEGIN_SRC emacs-lisp
(defun zetteldeft--graph-insert-all-titles ()
  "Insert graphviz title lines.
Does this for all links stored in `zetteldeft--graph-links'."
  (insert "\n  // titles \n")
  (dolist (oneLink zetteldeft--graph-links)
    ;; Sometimes, a 'nil' list item is present. Ignore those.
    (when oneLink
      (zetteldeft--graph-insert-title oneLink))))
#+END_SRC

** Helper function to set keybindings
:PROPERTIES:
:CUSTOM_ID: kb-defaults
:END:

Since =zetteldeft= doesn't provide its own minor mode, keybindings should be global.

The function below sets up some defaults.
While I'd suggest people integrate these with their personal setup, this function lowers the bar for entry.

Other setups, for =evil= or =spacemacs=, are suggested in section [[#suggested-kb]].

#+BEGIN_SRC emacs-lisp
;;;###autoload
(defun zetteldeft-set-classic-keybindings ()
  "Sets global keybindings for `zetteldeft'."
  (interactive)
  (define-prefix-command 'zetteldeft-prefix)
  (global-set-key (kbd "C-c d") 'zetteldeft-prefix)
  (global-set-key (kbd "C-c d d") 'deft)
  (global-set-key (kbd "C-c d D") 'zetteldeft-deft-new-search)
  (global-set-key (kbd "C-c d R") 'deft-refresh)
  (global-set-key (kbd "C-c d s") 'zetteldeft-search-at-point)
  (global-set-key (kbd "C-c d c") 'zetteldeft-search-current-id)
  (global-set-key (kbd "C-c d f") 'zetteldeft-follow-link)
  (global-set-key (kbd "C-c d F") 'zetteldeft-avy-file-search-ace-window)
  (global-set-key (kbd "C-c d l") 'zetteldeft-avy-link-search)
  (global-set-key (kbd "C-c d t") 'zetteldeft-avy-tag-search)
  (global-set-key (kbd "C-c d T") 'zetteldeft-tag-buffer)
  (global-set-key (kbd "C-c d i") 'zetteldeft-find-file-id-insert)
  (global-set-key (kbd "C-c d I") 'zetteldeft-find-file-full-title-insert)
  (global-set-key (kbd "C-c d o") 'zetteldeft-find-file)
  (global-set-key (kbd "C-c d n") 'zetteldeft-new-file)
  (global-set-key (kbd "C-c d N") 'zetteldeft-new-file-and-link)
  (global-set-key (kbd "C-c d r") 'zetteldeft-file-rename)
  (global-set-key (kbd "C-c d x") 'zetteldeft-count-words))
#+END_SRC

** End of package

That's all folks!

#+BEGIN_SRC emacs-lisp
(provide 'zetteldeft)
;;; zetteldeft.el ends here
#+END_SRC

* Suggested setup
:PROPERTIES:
:CUSTOM_ID: suggested-setup
:END:

The following assumes =deft= is loaded manually in your dotfile, it merely configures the package.

None of these code blocks are tangled into the =.el= file, they are here merely as a guide.

** Suggested =zetteldeft= keybindings
:PROPERTIES:
:CUSTOM_ID: suggested-kb
:END:

Since it doesn't provide a minor mode, =zetteldeft= package doesn't have it's own keymap and doesn't set any keys by default.
It does, however, provide a function to do that for you:
=zetteldeft-set-classic-keybindings=.

Calling this will bind some keys behind =C-c d=.
To set something else, simply copy this code and do your own thing.

Later paragraphs in this section suggest different setups, namely bindings for =evil= and integration with =spacemacs=.

*** Classical keybindings behind =C-c d=

Calling =zetteldeft-set-classic-keybindings= will set the following (see [[#kb-defaults]]):

#+CAPTION: Classic keys
| Key binding | Function                               |
|-------------+----------------------------------------|
| =C-c d d=     | =deft=                                   |
| =C-c d D=     | =zetteldeft-deft-new-search=             |
| =C-c d R=     | =deft-refresh=                           |
| =C-c d s=     | =zetteldeft-search-at-point=             |
| =C-c d c=     | =zetteldeft-search-current-id=           |
| =C-c d f=     | =zetteldeft-follow-link=                 |
| =C-c d F=     | =zetteldeft-avy-file-search-ace-window=  |
| =C-c d l=     | =zetteldeft-avy-link-search=             |
| =C-c d t=     | =zetteldeft-avy-tag-search=              |
| =C-c d T=     | =zetteldeft-tag-buffer=                  |
| =C-c d i=     | =zetteldeft-find-file-id-insert=         |
| =C-c d I=     | =zetteldeft-find-file-full-title-insert= |
| =C-c d o=     | =zetteldeft-find-file=                   |
| =C-c d n=     | =zetteldeft-new-file=                    |
| =C-c d N=     | =zetteldeft-new-file-and-link=           |
| =C-c d r=     | =zetteldeft-file-rename=                 |
| =C-c d x=     | =zetteldeft-count-words=                 |

*** Keybindings for =evil= with =general=
:PROPERTIES:
:CUSTOM_ID: kb-general
:END:

The setup below is the one I use personally.
It relies on =general.el= for modal editing with =evil= and configures =deft= and =zetteldeft= functions behind leader key =SPC d=.

#+BEGIN_SRC emacs-lisp :tangle no
(general-define-key
  :prefix "SPC"
  :non-normal-prefix "C-SPC"
  :states '(normal visual motion emacs)
  :keymaps 'override
  "d"  '(nil :wk "deft")
  "dd" '(deft :wk "deft")
  "dD" '(zetteldeft-deft-new-search :wk "new search")
  "dR" '(deft-refresh :wk "refresh")
  "ds" '(zetteldeft-search-at-point :wk "search at point")
  "dc" '(zetteldeft-search-current-id :wk "search current id")
  "df" '(zetteldeft-follow-link :wk "follow link")
  "dF" '(zetteldeft-avy-file-search-ace-window :wk "avy file other window")
  "dl" '(zetteldeft-avy-link-search :wk "avy link search")
  "dt" '(zetteldeft-avy-tag-search :wk "avy tag search")
  "dT" '(zetteldeft-tag-buffer :wk "tag list")
  "di" '(zetteldeft-find-file-id-insert :wk "insert id")
  "dI" '(zetteldeft-find-file-full-title-insert :wk "insert full title")
  "do" '(zetteldeft-find-file :wk "find file")
  "dn" '(zetteldeft-new-file :wk "new file")
  "dN" '(zetteldeft-new-file-and-link :wk "new file & link")
  "dr" '(zetteldeft-file-rename :wk "rename")
  "dx" '(zetteldeft-count-words :wk "count words"))
#+END_SRC

*** Keybindings for =spacemacs=
:PROPERTIES:
:CUSTOM_ID: kb-spacemacs
:END:

For =spacemacs=, keybindings are defined in the =deft= layer and activated when =deft-zetteldeft= is =t= (see instructions [[#install-spacemacs][above]]).
These keybindings are reproduced below for reference.
Some keys are available globally and some only when in an =org-mode= buffer.

#+CAPTION: Global keys for spacemacs
| Key binding | Function                   |
|-------------+----------------------------|
| =SPC a n z n= | =zetteldeft-new-file=        |
| =SPC a n z T= | =zetteldeft-tag-buffer=      |
| =SPC a n z s= | =zetteldeft-search-at-point= |
| =SPC a n z o= | =zetteldeft-find-file=       |

#+CAPTION: Org-mode keys for spacemacs
| Key binding | Function                               |
|-------------+----------------------------------------|
| =SPC m z c=   | =zetteldeft-search-current-id=           |
| =SPC m z f=   | =zetteldeft-follow-link=                 |
| =SPC m z t=   | =zetteldeft-avy-tag-search=              |
| =SPC m z N=   | =zetteldeft-new-file-and-link=           |
| =SPC m z r=   | =zetteldeft-file-rename=                 |
| =SPC m z i=   | =zetteldeft-find-file-id-insert=         |
| =SPC m z I=   | =zetteldeft-find-file-full-title-insert= |
| =SPC m z s=   | =zetteldeft-search-at-point=             |
| =SPC m z l=   | =zetteldeft-avy-link-search=             |
| =SPC m z F=   | =zetteldeft-avy-file-search-ace-window=  |
| =SPC m z o=   | =zetteldeft-find-file=                   |

If these don't suit you, or you would like to add different keys, doing so is trivial.
For example:

#+BEGIN_SRC emacs-lisp :tangle no
(spacemacs/declare-prefix "d" "deft")
(spacemacs/set-leader-keys "df" 'zetteldeft-follow-link)
#+END_SRC

** Suggested =deft= setup
:PROPERTIES:
:CUSTOM_ID: suggested-deft
:END:
*** Notes & extensions

Note extensions are =md=, =txt= and =org=.
First of this list is the default for new notes.

#+BEGIN_SRC emacs-lisp :tangle no
(setq deft-extensions '("org" "md" "txt"))
#+END_SRC

*** Set =deft-directory=

Search the deft directory recursively, to include subdirectories.

#+BEGIN_SRC emacs-lisp :tangle no
(setq deft-directory (concat org-directory "/notes/zetteldeft"))
(setq deft-recursive t)
#+END_SRC

*** Additional =deft= functions

Some personal additions.
Note that these are functional suggestions, and not included in the =zetteldeft= package.

A small function to open a file in the other window and shifting focus to it.
That final part is what the =t= argument does.

#+BEGIN_SRC emacs-lisp :tangle no
(defun efls/deft-open-other ()
 (interactive)
 (deft-open-file-other-window t))
#+END_SRC

Let's add another function, to simply preview in the other window, i.e. not switch focus to it.

#+BEGIN_SRC emacs-lisp :tangle no
(defun efls/deft-open-preview ()
 (interactive)
 (deft-open-file-other-window))
#+END_SRC


To select results from the item list without leaving the =insert= state, I add the following keys.

#+BEGIN_SRC emacs-lisp :tangle no
(with-eval-after-load 'deft
  (define-key deft-mode-map
    (kbd "<tab>") 'efls/deft-open-preview)
  (define-key deft-mode-map
    (kbd "<s-return>") 'efls/deft-open-other)
  (define-key deft-mode-map
    (kbd "s-j") 'evil-next-line)
  (define-key deft-mode-map (kbd "s-k") 'evil-previous-line))
#+END_SRC

*** Ignore more =org-mode= metadata

I tend to write =org-mode= titles with =#+title:= (i.e., uncapitalized). Also other =org-mode= code at the beginning is written in lower case.

In order to filter these from the deft summary, let's alter the regular expression:

#+BEGIN_SRC emacs-lisp :tangle no
(setq deft-strip-summary-regexp
 (concat "\\("
         "[\n\t]" ;; blank
         "\\|^#\\+[a-zA-Z_]+:.*$" ;;org-mode metadata
         "\\)"))
#+END_SRC

Its original value was =\\([\n ]\\|^#\\+[[:upper:]_]+:.*$\\)=.

* Changelog
:PROPERTIES:
:CUSTOM_ID: changelog
:END:

An overview of changes, in addition to those mentioned at the top of this document:

 - *14 Mar*: Simplified =zetteldeft--get-thing-at-point= to better work with customized tags.
 - *14 Mar*: Fixed font-lock when customizing the id indicator (thanks to [[https://github.com/bymoz089][bymoz089]]).
 - *14 Feb 2020*: Documentation updates for usage with =spacemacs= (thanks to [[https://github.com/brunosmmm][brunosmmm]]).

 - *30 Dec 2019*: Minor fixes for MELPA.
 - *23 Nov*: Update suggested keybindings.
 - *10 Nov*: Rename namespace prefix =zd-= to =zetteldeft-= for MELPA compliance. This requires users to *update* their keybinding setups.
 - *9 Nov*: Rename internal functions & prepare for MELPA.
 - *30 May*: Rename =zetteldeft-string-after-title= to =zetteldeft-title-suffix= and add customizable =zetteldeft-title-prefix=.
 - *6 Apr*: Add =zetteldeft-follow-link= for convenience.
 - *28 Feb*: Update =zetteldeft-avy-tag-search= to use =avy-jump= since =avy--generic-jump= is obsolete.
 - *16 Feb*: include customizable message =zetteldeft-list-links-missing= for when no missing links are found.
 - *14 Feb*: fix =zetteldeft-insert-list-links= and its brother =zetteldeft-insert-list-links-missing=.
 - *21 Jan*: introduction of customizable =zetteldeft-tag-regex=.
 - *20 Jan 2019*: replaced =§= with customizable =zetteldeft-link-indicator=.

 - *18 Dec*: insert not yet included links with =zetteldeft-insert-list-links-missing=.
 - *15 Nov*: open link in other window with =zetteldeft-avy-file-search-ace-window=.
 - *13 Nov*: functions to create =graphviz= added.
 - *4 Nov*: =zetteldeft--get-all-tags= and =zetteldeft-tag-buffer= find all tags
 - *21 Oct*: =zetteldeft= is now a package.
 - *10 Oct*: Insert contents of files with given search term with =zetteldeft-org-search-insert=.
 - *24 Sep*: Count the total number of words in your zetteldeft with =zetteldeft-count-words=.
 - *18 July 2018*: Include a list of links with =zetteldeft-insert-list-links=, or a list of files with =zetteldeft-org-search-include=.<|MERGE_RESOLUTION|>--- conflicted
+++ resolved
@@ -657,30 +657,17 @@
 Based on =deft-find-file=.
 
 #+BEGIN_SRC emacs-lisp
-<<<<<<< HEAD
+  ;;;###autoload
   (defun zetteldeft-find-file-full-title-insert (file)
     "Find deft file FILE and insert a link with title."
     (interactive (list
       (completing-read "File to insert full title from: "
         (deft-find-all-files-no-prefix))))
     (insert (concat zetteldeft-link-indicator
-                    (zetteldeft--lift-id file)
+                    (zetteldeft--lift-id (file-name-base file))
+                    zetteldeft-link-suffix
                     " "
-                    (zetteldeft--lift-file-title
-                     (concat deft-directory file)))))
-=======
-;;;###autoload
-(defun zetteldeft-find-file-full-title-insert (file)
-  "Find deft file FILE and insert a link with title."
-  (interactive (list
-    (completing-read "File to insert full title from: "
-      (deft-find-all-files-no-prefix))))
-  (insert (concat zetteldeft-link-indicator
-                  (zetteldeft--lift-id (file-name-base file))
-                  zetteldeft-link-suffix
-                  " "
-                  (zetteldeft--lift-file-title (file-name-base file)))))
->>>>>>> 19943a39
+                    (zetteldeft--lift-file-title (file-name-base file)))))
 #+END_SRC
 
 *** New file creation
@@ -716,37 +703,25 @@
 Now for the function itself.
 
 #+BEGIN_SRC emacs-lisp
-;;;###autoload
-(defun zetteldeft-new-file (str &optional id)
-  "Create a new deft file.
-Filename is `zetteldeft-id-format' appended by STR.
-No file extension needed.
-
-<<<<<<< HEAD
-The title is inserted in `org-mode' format (unless EMPTY is true)
-and the file name (without extension) is added to the kill ring.
-When `evil' is loaded, enter insert state."
-  (interactive (list (read-string "name: ")))
-  (let* ((zdId (zetteldeft-generate-id))
-         (zdName (concat zdId zetteldeft-id-filename-separator str)))
-  (deft-new-file-named zdName)
-  (kill-new zdName)
-  (unless empty (zetteldeft--insert-title str))
-=======
-Unless EMPTY is non-nil, a file title will be inserted,
-wrapped in `zetteldeft-title-prefix' and `zetteldeft-title-suffix'.
-Filename (without extension) is added to the kill ring.
-When `evil' is loaded, change to insert state."
-  (interactive (list (read-string "Note title: ")))
-  (let* ((zdId (or id
-                   (zetteldeft-generate-id)))
-         (zdName (concat zdId " " str)))
-  (deft-new-file-named zdName)
-  (kill-new zdName)
-  (zetteldeft--insert-title)
->>>>>>> 19943a39
-  (save-buffer)
-  (when (featurep 'evil) (evil-insert-state))))
+  ;;;###autoload
+  (defun zetteldeft-new-file (str &optional id)
+    "Create a new deft file.
+  Filename is `zetteldeft-id-format' appended by STR.
+  No file extension needed.
+
+  A file title will be inserted, wrapped in
+  `zetteldeft-title-prefix' and `zetteldeft-title-suffix'.
+  Filename (without extension) is added to the kill ring.
+  When `evil' is loaded, change to insert state."
+    (interactive (list (read-string "Note title: ")))
+    (let* ((zdId (or id
+                     (zetteldeft-generate-id)))
+           (zdName (concat zdId zetteldeft-id-filename-separator str)))
+    (deft-new-file-named zdName)
+    (kill-new zdName)
+    (zetteldeft--insert-title str)
+    (save-buffer)
+    (when (featurep 'evil) (evil-insert-state))))
 #+END_SRC
 
 Note that the file is only actually created when =save-buffer= is called.
@@ -994,23 +969,13 @@
 The function should also update the title declaration at the top of the file, if =zetteldeft-title-prefix= is used.
 
 #+BEGIN_SRC emacs-lisp
-<<<<<<< HEAD
+  ;;;###autoload
   (defun zetteldeft-file-rename ()
-    "Change current file's title, and use the new title to rename the file."
+    "Change current file's title, and use the new title to rename the file.
+  Use this on files in the `deft-directory'."
     (interactive)
     (zetteldeft--check)
     (let ((old-filename (buffer-file-name)))
-=======
-;;;###autoload
-(defun zetteldeft-file-rename ()
-  "Rename the current file via the deft function.
-Use this on files in the `deft-directory'."
-  (interactive)
-  (zetteldeft--check)
-    (let ((old-filename (buffer-file-name))
-          (deft-dir (file-name-as-directory deft-directory))
-          new-filename old-name new-name)
->>>>>>> 19943a39
       (when old-filename
         (let* ((old-title (zetteldeft--lift-file-title old-filename))
                (prompt-text (concat "Change " old-title " to: "))
